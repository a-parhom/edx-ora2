"""
Test-specific Django settings.
"""

# Inherit from base settings
from .base import *     # pylint:disable=W0614,W0401

TEST_APPS = (
    'openassessment',
    'openassessment.assessment',
    'openassessment.workflow',
    'openassessment.xblock',
)

# Configure nose
NOSE_ARGS = [
    '--with-coverage',
    '--cover-package=' + ",".join(TEST_APPS),
    '--cover-branches',
    '--cover-erase',
    ]

DATABASES = {
    'default': {
        'ENGINE': 'django.db.backends.sqlite3',
        'NAME': '',
        'USER': '',
        'PASSWORD': '',
        'HOST': '',
        'PORT': '',
    }
}

TEST_RUNNER = 'django_nose.NoseTestSuiteRunner'

# Install test-specific Django apps
INSTALLED_APPS += ('django_nose',)

<<<<<<< HEAD

# Store uploaded files in a test-specific directory
MEDIA_ROOT = os.path.join(BASE_DIR, 'storage/test')


EDX_ORA2["EVENT_LOGGER"] = "openassessment.workflow.test.events.fake_event_logger"

=======
>>>>>>> b108083b

# We run Celery in "always eager" mode in the test suite,
# which executes tasks synchronously instead of using the task queue.
CELERY_ALWAYS_EAGER = True
CELERY_EAGER_PROPAGATES_EXCEPTIONS = True

# Silence cache key warnings
# https://docs.djangoproject.com/en/1.4/topics/cache/#cache-key-warnings
import warnings
from django.core.cache import CacheKeyWarning
warnings.simplefilter("ignore", CacheKeyWarning)<|MERGE_RESOLUTION|>--- conflicted
+++ resolved
@@ -36,16 +36,8 @@
 # Install test-specific Django apps
 INSTALLED_APPS += ('django_nose',)
 
-<<<<<<< HEAD
-
 # Store uploaded files in a test-specific directory
 MEDIA_ROOT = os.path.join(BASE_DIR, 'storage/test')
-
-
-EDX_ORA2["EVENT_LOGGER"] = "openassessment.workflow.test.events.fake_event_logger"
-
-=======
->>>>>>> b108083b
 
 # We run Celery in "always eager" mode in the test suite,
 # which executes tasks synchronously instead of using the task queue.
