/**
Interface for editing rubric definitions.

Args:
    element (DOM element): The DOM element representing the rubric.
    notifier (OpenAssessment.Notifier): Used to notify other views about updates to the rubric.

This view fires the following notification events:
    * optionAdd: An option was added to the rubric.
    * optionRemove: An option was removed from the rubric.
    * optionUpdated: An option's label and/or points were updated in the rubric.
    * criterionRemove: A criterion was removed from the rubric.
    * criterionUpdated: A criterion's label was updated in the rubric.

**/
OpenAssessment.EditRubricView = function(element, notifier) {
    this.element = element;

    this.criteriaContainer = new OpenAssessment.Container(
        OpenAssessment.RubricCriterion, {
            containerElement: $("#openassessment_criterion_list", this.element).get(0),
            templateElement: $("#openassessment_criterion_template", this.element).get(0),
            addButtonElement: $("#openassessment_rubric_add_criterion", this.element).get(0),
            removeButtonClass: "openassessment_criterion_remove_button",
            containerItemClass: "openassessment_criterion",
            notifier: notifier
        }
    );
<<<<<<< HEAD
    this.alert = new OpenAssessment.ValidationAlert();
=======
    this.criteriaContainer.addEventListeners();
    this.alert = new OpenAssessment.ValidationAlert($('#openassessment_rubric_validation_alert', this.element));
>>>>>>> f76313c7
};

OpenAssessment.EditRubricView.prototype = {
    /**
    Construct a list of criteria definitions from the editor UI.

    Returns:
        list of criteria objects

    Example usage:
    >>> editRubricView.criteriaDefinition();
    [
        {
            name: "Criterion",
            prompt: "Prompt",
            order_num: 0,
            feedback: "disabled",
            options: [
                {
                    order_num: 0,
                    points: 1,
                    name: "Good",
                    explanation: "Explanation"
                },
                ...
            ]
        },
        ...
    ]

    **/
    criteriaDefinition: function() {
        var criteria = this.criteriaContainer.getItemValues();

        // Add order_num fields for criteria and options
        for (var criterion_idx = 0; criterion_idx < criteria.length; criterion_idx++) {
            var criterion = criteria[criterion_idx];
            criterion.order_num = criterion_idx;
            for (var option_idx = 0; option_idx < criterion.options.length; option_idx++) {
                var option = criterion.options[option_idx];
                option.order_num = option_idx;
            }
        }

        return criteria;
    },

    /**
    Get or set the feedback prompt in the editor.
    This is the prompt shown to students when giving "overall" feedback
    on a submission.

    Args:
        text (string, optional): If provided, set the feedback prompt to this value.

    Returns:
        string

    **/
    feedbackPrompt: function(text) {
        var sel = $("#openassessment_rubric_feedback", this.element);
        return OpenAssessment.Fields.stringField(sel, text);
    },

    /**
    Add a new criterion to the rubric.
    Uses a client-side template to create the new criterion.
    **/
    addCriterion: function() {
        this.criteriaContainer.add();
    },

    /**
    Remove a criterion from the rubric.

    Args:
        item (OpenAssessment.RubricCriterion): The criterion item to remove.
    **/
    removeCriterion: function(item) {
        this.criteriaContainer.remove(item);
    },

    /**
    Retrieve all criteria from the rubric.

    Returns:
        Array of OpenAssessment.RubricCriterion objects.

    **/
    getAllCriteria: function() {
        return this.criteriaContainer.getAllItems();
    },

    /**
    Retrieve a criterion item from the rubric.

    Args:
        index (int): The index of the criterion, starting from 0.

    Returns:
        OpenAssessment.RubricCriterion or null

    **/
    getCriterionItem: function(index) {
        return this.criteriaContainer.getItem(index);
    },

    /**
    Add a new option to the rubric.

    Args:
        criterionIndex (int): The index of the criterion to which
            the option will be added (starts from 0).

    **/
    addOption: function(criterionIndex) {
        var criterionItem = this.getCriterionItem(criterionIndex);
        criterionItem.optionContainer.add();
    },

    /**
    Remove an option from the rubric.

    Args:
        criterionIndex (int): The index of the criterion, starting from 0.
        item (OpenAssessment.RubricOption): The option item to remove.

    **/
    removeOption: function(criterionIndex, item) {
        var criterionItem = this.getCriterionItem(criterionIndex);
        criterionItem.optionContainer.remove(item);
    },

    /**
    Retrieve all options for a particular criterion.

    Args:
        criterionIndex (int): The index of the criterion, starting from 0.

    Returns:
        Array of OpenAssessment.RubricOption
    **/
    getAllOptions: function(criterionIndex) {
        var criterionItem = this.getCriterionItem(criterionIndex);
        return criterionItem.optionContainer.getAllItems();
    },

    /**
    Retrieve a particular option from the rubric.

    Args:
        criterionIndex (int): The index of the criterion, starting from 0.
        optionIndex (int): The index of the option within the criterion,
            starting from 0.

    Returns:
        OpenAssessment.RubricOption

    **/
    getOptionItem: function(criterionIndex, optionIndex) {
        var criterionItem = this.getCriterionItem(criterionIndex);
        return criterionItem.optionContainer.getItem(optionIndex);
    },

    /**
    Mark validation errors.

    Returns:
        Boolean indicating whether the view is valid.

    **/
    validate: function() {
        var isValid = true;

        $.each(this.getAllCriteria(), function() {
            isValid = (this.validate() && isValid);
        });

        return isValid;
    },

   /**
    Return a list of validation errors visible in the UI.
    Mainly useful for testing.

    Returns:
        list of string

    **/
    validationErrors: function() {
        var errors = [];

        $.each(this.getAllCriteria(), function() {
            errors = errors.concat(this.validationErrors());
        });

        return errors;
    },

    /**
    Clear all validation errors from the UI.
    **/
    clearValidationErrors: function() {
        $.each(this.getAllCriteria(), function() {
            this.clearValidationErrors();
        });
    }
};<|MERGE_RESOLUTION|>--- conflicted
+++ resolved
@@ -26,12 +26,7 @@
             notifier: notifier
         }
     );
-<<<<<<< HEAD
-    this.alert = new OpenAssessment.ValidationAlert();
-=======
     this.criteriaContainer.addEventListeners();
-    this.alert = new OpenAssessment.ValidationAlert($('#openassessment_rubric_validation_alert', this.element));
->>>>>>> f76313c7
 };
 
 OpenAssessment.EditRubricView.prototype = {
