--- conflicted
+++ resolved
@@ -74,13 +74,8 @@
 
     def test_update_peer_workflow(self):
         submission = sub_api.create_submission(ITEM_1, "Shoot Hot Rod")
-<<<<<<< HEAD
         workflow = workflow_api.create_workflow(submission["uuid"], ["training", "peer"], RUBRIC_DICT, ALGORITHM_ID)
-        StudentTrainingWorkflow.get_or_create_workflow(submission_uuid=submission["uuid"])
-=======
-        workflow = workflow_api.create_workflow(submission["uuid"], ["training", "peer"])
         StudentTrainingWorkflow.create_workflow(submission_uuid=submission["uuid"])
->>>>>>> e0e09f12
         requirements = {
             "training": {
                 "num_required": 2
