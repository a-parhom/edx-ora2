"""An XBlock where students can read a question and compose their response"""
from django.template.context import Context
import pkg_resources

<<<<<<< HEAD
from django.template.loader import get_template
from openassessment.peer.api import PeerEvaluationWorkflowError

from submissions import api
from openassessment.peer import api as peer_api

=======
from mako.template import Template
>>>>>>> a303aff1
from xblock.core import XBlock
from xblock.fields import List, Scope, String
from xblock.fragment import Fragment

<<<<<<< HEAD
=======
from submissions import api
from openassessment.peer import api as peer_api
from openassessment.peer.api import PeerEvaluationWorkflowError
from scenario_parser import ScenarioParser


mako_default_filters = ['unicode', 'h', 'trim']


>>>>>>> a303aff1
EXAMPLE_POVERTY_RUBRIC = (
    "OpenAssessmentBlock Poverty Rubric",
    """
        <vertical_demo>

            <openassessment start="2014-12-19T23:00-7:00" due="2014-12-21T23:00-7:00">
                <title>
                    Global Poverty
                </title>
                <prompt>
                    Given the state of the world today, what do you think should be done to
                    combat poverty?
                </prompt>
                <rubric>
                    Read for conciseness, clarity of thought, and form.
                    <criterion name="concise">
                        How concise is it?
                        <option val="0">(0) Neal Stephenson (late)
                          <explain>
                            In "Cryptonomicon", Stephenson spent multiple pages talking about breakfast cereal.  
                            While hilarious, in recent years his work has been anything but 'concise'.
                          </explain>
                        </option>
                        <option val="1">(1) HP Lovecraft
                          <explain>
                            If the author wrote something cyclopean that staggers the mind, score it thus.
                          </explain>
                        </option>
                        <option val="3">(3) Robert Heinlein
                          <explain>
                            Tight prose that conveys a wealth of information about the world in relatively
                            few words. Example, "The door irised open and he stepped inside."
                          </explain>
                        </option>
                        <option val="4">(4) Neal Stephenson (early)
                          <explain>
                            When Stephenson still had an editor, his prose was dense, with anecdotes about 
                            nitrox abuse implying main characters' whole life stories.
                          </explain>
                        </option>
                        <option val="5">(5) Earnest Hemingway
                          <explain>
                            Score the work this way if it makes you weep, and the removal of a single 
                            word would make you sneer.
                          </explain>
                        </option>
                    </criterion>
                    <criterion name="clearheaded">
                        How clear is the thinking?
                        <option val="0">(0) Yogi Berra</option>
                        <option val="1">(1) Hunter S. Thompson</option>
                        <option val="2">(2) Robert Heinlein</option>
                        <option val="3">(3) Isaac Asimov</option>
                        <option val="10">(10) Spock
                          <explain>
                            Coolly rational, with a firm grasp of the main topics, a crystal-clear train of thought,
                            and unemotional examination of the facts.  This is the only item explained in this category,
                            to show that explained and unexplained items can be mixed.
                          </explain>
                        </option>
                    </criterion>
                    <criterion name="form">
                        Lastly, how is it's form? Punctuation, grammar, and spelling all count.
                        <option val="0">(0) lolcats</option>
                        <option val="1">(1) Facebook</option>
                        <option val="2">(2) Reddit</option>
                        <option val="3">(3) metafilter</option>
                        <option val="4">(4) Usenet, 1996</option>
                        <option val="5">(5) The Elements of Style</option>
                    </criterion>
                </rubric>
                <evals>
                    <peer-evaluation start="2014-12-20T19:00-7:00"
                      name="Peer Evaluation"
                      due="2014-12-21T22:22-7:00"
                      must_grade="5"
                      must_be_graded_by="3" />
                    <self-evaluation name="Self Evaluation" />
                </evals>
            </openassessment>

        </vertical_demo>
    """
)

EXAMPLE_CENSORSHIP_RUBRIC = (
    "OpenAssessmentBlock Censorship Rubric",
    """
    <vertical_demo>

        <openassessment start="2013-12-19T23:00-7:00" due="2014-12-21T23:00-7:00">
            <title>
                Censorship in Public Libraries
            </title>
            <prompt>
                What do you think about censorship in libraries? I think it's pretty great.
            </prompt>
            <rubric>
                Read for conciseness, clarity of thought, and form.
                <criterion name="concise">
                    How concise is it?
                    <option val="0">The Bible</option>
                    <option val="1">Earnest Hemingway</option>
                    <option val="3">Matsuo Basho</option>
                </criterion>
                <criterion name="clearheaded">
                    How clear is the thinking?
                    <option val="0">Eric</option>
                    <option val="1">John</option>
                    <option val="2">Ian</option>
                </criterion>
                <criterion name="form">
                    Lastly, how is it's form? Punctuation, grammar, and spelling all count.
                    <option val="0">IRC</option>
                    <option val="1">Real Email</option>
                    <option val="2">Old-timey letters</option>
                </criterion>
            </rubric>
            <evals>
                <self-evaluation name="Self Evaluation" />
                <peer-evaluation name="Peer Evaluation"
                  start="2014-12-20T19:00-7:00"
                  due="2014-12-21T22:22-7:00"
                  must_grade="5"
                  must_be_graded_by="3" />
            </evals>
        </openassessment>

    </vertical_demo>
    """
)


class OpenAssessmentBlock(XBlock):
    """Displays a question and gives an area where students can compose a response."""

    start_datetime = String(default=None, scope=Scope.content, help="ISO-8601 formatted string representing the start date of this assignment.")
    due_datetime = String(default=None, scope=Scope.content, help="ISO-8601 formatted string representing the end date of this assignment.")
    title = String(default="", scope=Scope.content, help="A title to display to a student (plain text).")
    prompt = String(default="", scope=Scope.content, help="A prompt to display to a student (plain text).")
    rubric = List(default=None, scope=Scope.content, help="Instructions and criteria for students giving feedback.")
    rubric_instructions = String( default=None, scope=Scope.content, help="Instructions for self and peer assessment.")
    rubric_criteria = List(default=None, scope=Scope.content, help="The different parts of grading for students giving feedback.")
    rubric_evals = List(default=None, scope=Scope.content, help="The requested set of evaluations and the order in which to apply them.")
    course_id = String(default=u"TestCourse", scope=Scope.content, help="The course_id associated with this prompt (until we can get it from runtime).",)

    submit_errors = {     # Reported to user sometimes, and useful in tests
              'ENOSUB':   'API submission is unrequested',
              'ENODATA':  'API returned an empty response',
              'EBADFORM': 'API Submission Request Error',
              'EUNKNOWN': 'API returned unclassified exception',
    }

    def _get_xblock_trace(self):
        """Uniquely identify this xblock by context.

        Every XBlock has a scope_ids, which is a NamedTuple describing
        important contextual information. Per @nedbat, the usage_id attribute
        uniquely identifies this block in this course, and the user_id uniquely
        identifies this student. With the two of them, we can trace all the
        interactions emenating from this interaction.

        Useful for logging, debugging, and uniqueification."""
        return (self.scope_ids.usage_id, self.scope_ids.user_id)

    def _get_student_item_dict(self):
        """Create a student_item_dict from our surrounding context.

        See also: submissions.api for details.
        """
        item_id, student_id = self._get_xblock_trace()
        student_item_dict = dict(
            student_id=student_id,
            item_id=item_id,
            course_id=self.course_id,
            item_type='openassessment'      # XXX: Is this the tag we want? Why?
        )
        return student_item_dict

    def student_view(self, context=None):
        """The main view of OpenAssessmentBlock, displayed when viewing courses."""
        def load(path):
            """Handy helper for getting resources from our kit."""
            data = pkg_resources.resource_string(__name__, path)
            return data.decode("utf8")

        trace = self._get_xblock_trace()
        student_item_dict = self._get_student_item_dict()
        previous_submissions = api.get_submissions(student_item_dict)

        grade_state = self._get_grade_state(student_item_dict)
        # All data we intend to pass to the front end.
        context_dict = {
            "xblock_trace": trace,
            "title": self.title,
            "question": self.prompt,
            "rubric_instructions": self.rubric_instructions,
            "rubric_criteria": self.rubric_criteria,
            "rubric_evals": self.rubric_evals,
            "grade_state": grade_state,
        }
        try:
            # HACK: Replace with proper workflow.
            peer_eval = self._hack_get_peer_eval()
            peer_submission = peer_api.get_submission_to_evaluate(
                student_item_dict, peer_eval.must_be_graded_by
            )
            context_dict["peer_submission"] = peer_submission
        except PeerEvaluationWorkflowError:
            peer_submission = False

        if previous_submissions and peer_submission:  # XXX: until workflow better, move on w/ prev submit
            template = get_template("static/html/oa_base.html")
            context = Context(context_dict)
            frag = Fragment(template.render(context))
            frag.add_css(load("static/css/openassessment.css"))
            frag.add_javascript(load("static/js/src/oa_assessment.js"))
            frag.initialize_js('OpenAssessmentBlock')
        elif previous_submissions:
            return Fragment(u"<div>There are no submissions to review.</div>")
        else:                     # XXX: until workflow better, submit until submitted
            template = get_template("static/html/oa_base.html")
            context = Context(context_dict)
            frag = Fragment(template.render(context))
            frag.add_css(load("static/css/openassessment.css"))
            frag.add_javascript(load("static/js/src/oa_submission.js"))
            frag.initialize_js('OpenAssessmentBlock')
        return frag

    def _hack_get_peer_eval(self):
        # HACK: Forcing Peer Eval, we'll get the Eval config.
        for next_eval in self.rubric_evals:
            if next_eval.eval_type == "peer-evaluation":
                return next_eval

    @XBlock.json_handler
    def assess(self, data, suffix=''):
        # HACK: Replace with proper workflow.
        peer_eval = self._hack_get_peer_eval()
        """Place an assessment into Openassessment system"""
        student_item_dict = self._get_student_item_dict()

<<<<<<< HEAD
        points_possible = sum(
             int(val) for val, _ in self.rubric_criteria["options"]
        )
=======
>>>>>>> a303aff1
        assessment_dict = {
            "points_earned": map(int, data["points_earned"]),
            "points_possible": sum(c['total_value'] for c in self.rubric_criteria),
            "feedback": "Not yet implemented.",
        }
        evaluation = peer_api.create_evaluation(
            data["submission_uuid"],
            student_item_dict["student_id"],
            int(peer_eval.must_grade),
            int(peer_eval.must_be_graded_by),
            assessment_dict
        )

        # Temp kludge until we fix JSON serialization for datetime
        evaluation["scored_at"] = str(evaluation["scored_at"])

        return evaluation, "Success"

    @XBlock.json_handler
    def submit(self, data, suffix=''):
        """
        Place the submission text into Openassessment system
        """
        status = False
        status_tag = 'ENOSUB'
        status_text = None
        student_sub = data['submission']
        student_item_dict = self._get_student_item_dict()
        try:
            status_tag = 'ENODATA'
            response = api.create_submission(student_item_dict, student_sub)
            if response:
                status = True
                status_tag = response.get('student_item')
                status_text = response.get('attempt_number')
        except api.SubmissionRequestError, e:
            status_tag = 'EBADFORM'
            status_text = unicode(e.field_errors)
        except api.SubmissionError:
            status_tag = 'EUNKNOWN'
        # relies on success being orthogonal to errors
        status_text = status_text if status_text else self.submit_errors[status_tag]
        return status, status_tag, status_text

    @staticmethod
    def workbench_scenarios():
        """A canned scenario for display in the workbench."""
        return [EXAMPLE_POVERTY_RUBRIC, EXAMPLE_CENSORSHIP_RUBRIC,]

    @classmethod
    def parse_xml(cls, node, runtime, keys, id_generator):
        """Instantiate xblock object from runtime XML definition."""
        def unknown_handler(block, child):
            """Recursively embed xblocks for nodes we don't recognize"""
            block.runtime.add_node_as_child(block, child, id_generator)
        block = runtime.construct_xblock_from_class(cls, keys)
<<<<<<< HEAD
        for child in node:
            if child.tag == 'title':
                block.title = child.text.strip()
            elif child.tag == 'prompt':
                block.prompt = child.text.strip()
            elif child.tag == 'rubric':
                block.rubric_instructions = child.text.strip()
                block.rubric_criteria = []
                for criterion in child:
                    crit = {'name': criterion.attrib.get('name', ''),
                            'instructions': criterion.text.strip(),
                           }
                    options = []
                    for option in criterion:
                        options.append(
                            (option.attrib['val'], option.text.strip(),)
                        )

                    crit["options"] = sorted(options)
                    block.rubric_criteria.append(crit)
            elif child.tag == 'evals':
                block.rubric_evals = []
                for evaluation in child:
                    e = EvaluationModule()
                    if "peer-evaluation" == evaluation.tag:
                        e = PeerEvaluation()
                    elif "self-evaluation" == evaluation.tag:
                        e = SelfEvaluation()

                    e.name = evaluation.attrib.get('name', '')
                    e.start_datetime = evaluation.attrib.get('start', None)
                    e.due_datetime = evaluation.attrib.get('start', None)
                    e.must_grade = evaluation.attrib.get('must_grade', 1)
                    e.must_be_graded_by = evaluation.attrib.get('must_be_graded_by', 0)
                    block.rubric_evals.append(e)
            else:
                # XXX: jrbl thinks this lets you embed other blocks inside this (?)
                block.runtime.add_node_as_child(block, child, id_generator)
        return block

    # Arbitrary attributes can be defined on the
    @staticmethod
    def workbench_scenarios():
        """A canned scenario for display in the workbench."""
        return [EXAMPLE_POVERTY_RUBRIC, EXAMPLE_CENSORSHIP_RUBRIC,]

    def _get_grade_state(self, student_item):
        # TODO: Determine if we want to build out grade state right now.

        grade_state = {
            "style_class": "is--incomplete",
            "value": "Incomplete",
            "title": "Your Grade:",
            "message": "You have not started this problem",
        }
        return grade_state


class EvaluationModule():

    eval_type = None
    name = ''
    start_datetime = None
    due_datetime = None
    must_grade = 1
    must_be_graded_by = 0


class PeerEvaluation(EvaluationModule):

    eval_type = "peer-evaluation"
    navigation_text = "Your evaluation(s) of peer responses"
    url = "static/html/oa_peer_evaluation.html"


class SelfEvaluation(EvaluationModule):

    eval_type = "self-evaluation"
    navigation_text = "Your evaluation of your response"
    url = "static/html/oa_self_evaluation.html"
=======
        sparser = ScenarioParser(block, node, unknown_handler)
        block = sparser.parse()
        return block

>>>>>>> a303aff1
<|MERGE_RESOLUTION|>--- conflicted
+++ resolved
@@ -2,32 +2,18 @@
 from django.template.context import Context
 import pkg_resources
 
-<<<<<<< HEAD
 from django.template.loader import get_template
 from openassessment.peer.api import PeerEvaluationWorkflowError
 
 from submissions import api
 from openassessment.peer import api as peer_api
 
-=======
-from mako.template import Template
->>>>>>> a303aff1
 from xblock.core import XBlock
 from xblock.fields import List, Scope, String
 from xblock.fragment import Fragment
 
-<<<<<<< HEAD
-=======
-from submissions import api
-from openassessment.peer import api as peer_api
-from openassessment.peer.api import PeerEvaluationWorkflowError
 from scenario_parser import ScenarioParser
 
-
-mako_default_filters = ['unicode', 'h', 'trim']
-
-
->>>>>>> a303aff1
 EXAMPLE_POVERTY_RUBRIC = (
     "OpenAssessmentBlock Poverty Rubric",
     """
@@ -270,12 +256,6 @@
         """Place an assessment into Openassessment system"""
         student_item_dict = self._get_student_item_dict()
 
-<<<<<<< HEAD
-        points_possible = sum(
-             int(val) for val, _ in self.rubric_criteria["options"]
-        )
-=======
->>>>>>> a303aff1
         assessment_dict = {
             "points_earned": map(int, data["points_earned"]),
             "points_possible": sum(c['total_value'] for c in self.rubric_criteria),
@@ -332,52 +312,10 @@
             """Recursively embed xblocks for nodes we don't recognize"""
             block.runtime.add_node_as_child(block, child, id_generator)
         block = runtime.construct_xblock_from_class(cls, keys)
-<<<<<<< HEAD
-        for child in node:
-            if child.tag == 'title':
-                block.title = child.text.strip()
-            elif child.tag == 'prompt':
-                block.prompt = child.text.strip()
-            elif child.tag == 'rubric':
-                block.rubric_instructions = child.text.strip()
-                block.rubric_criteria = []
-                for criterion in child:
-                    crit = {'name': criterion.attrib.get('name', ''),
-                            'instructions': criterion.text.strip(),
-                           }
-                    options = []
-                    for option in criterion:
-                        options.append(
-                            (option.attrib['val'], option.text.strip(),)
-                        )
-
-                    crit["options"] = sorted(options)
-                    block.rubric_criteria.append(crit)
-            elif child.tag == 'evals':
-                block.rubric_evals = []
-                for evaluation in child:
-                    e = EvaluationModule()
-                    if "peer-evaluation" == evaluation.tag:
-                        e = PeerEvaluation()
-                    elif "self-evaluation" == evaluation.tag:
-                        e = SelfEvaluation()
-
-                    e.name = evaluation.attrib.get('name', '')
-                    e.start_datetime = evaluation.attrib.get('start', None)
-                    e.due_datetime = evaluation.attrib.get('start', None)
-                    e.must_grade = evaluation.attrib.get('must_grade', 1)
-                    e.must_be_graded_by = evaluation.attrib.get('must_be_graded_by', 0)
-                    block.rubric_evals.append(e)
-            else:
-                # XXX: jrbl thinks this lets you embed other blocks inside this (?)
-                block.runtime.add_node_as_child(block, child, id_generator)
+
+        sparser = ScenarioParser(block, node, unknown_handler)
+        block = sparser.parse()
         return block
-
-    # Arbitrary attributes can be defined on the
-    @staticmethod
-    def workbench_scenarios():
-        """A canned scenario for display in the workbench."""
-        return [EXAMPLE_POVERTY_RUBRIC, EXAMPLE_CENSORSHIP_RUBRIC,]
 
     def _get_grade_state(self, student_item):
         # TODO: Determine if we want to build out grade state right now.
@@ -412,10 +350,4 @@
 
     eval_type = "self-evaluation"
     navigation_text = "Your evaluation of your response"
-    url = "static/html/oa_self_evaluation.html"
-=======
-        sparser = ScenarioParser(block, node, unknown_handler)
-        block = sparser.parse()
-        return block
-
->>>>>>> a303aff1
+    url = "static/html/oa_self_evaluation.html"