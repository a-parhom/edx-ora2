--- conflicted
+++ resolved
@@ -388,151 +388,161 @@
         "is_released": true
     },
 
-<<<<<<< HEAD
+        "rename_criterion_name_after_release": {
+        "rubric": {
+            "prompt": "Test Prompt",
+            "criteria": [
+                {
+                    "order_num": 0,
+                    "name": "Changed criterion",
+                    "prompt": "Test criterion prompt",
+                    "options": [
+                        {
+                            "order_num": 0,
+                            "points": 0,
+                            "name": "No",
+                            "explanation": "No explanation"
+                        },
+                        {
+                            "order_num": 1,
+                            "points": 2,
+                            "name": "Yes",
+                            "explanation": "Yes explanation"
+                        }
+                    ]
+                }
+            ]
+        },
+        "current_rubric": {
+            "prompt": "Test Prompt",
+            "criteria": [
+                {
+                    "order_num": 0,
+                    "name": "Test criterion",
+                    "prompt": "Test criterion prompt",
+                    "options": [
+                        {
+                            "order_num": 0,
+                            "points": 0,
+                            "name": "No",
+                            "explanation": "No explanation"
+                        },
+                        {
+                            "order_num": 1,
+                            "points": 2,
+                            "name": "Yes",
+                            "explanation": "Yes explanation"
+                        }
+                    ]
+                }
+            ]
+        },
+        "is_released": true
+    },
+
+    "rename_multiple_criteria_after_release": {
+        "rubric": {
+            "prompt": "Test Prompt",
+            "criteria": [
+                {
+                    "order_num": 0,
+                    "name": "Test criterion",
+                    "prompt": "Test criterion prompt",
+                    "options": [
+                        {
+                            "order_num": 0,
+                            "points": 0,
+                            "name": "No",
+                            "explanation": "No explanation"
+                        },
+                        {
+                            "order_num": 1,
+                            "points": 2,
+                            "name": "Yes",
+                            "explanation": "Yes explanation"
+                        }
+                    ]
+                },
+                {
+                    "order_num": 1,
+                    "name": "Another criterion",
+                    "prompt": "Test criterion prompt",
+                    "options": [
+                        {
+                            "order_num": 0,
+                            "points": 0,
+                            "name": "No",
+                            "explanation": "No explanation"
+                        }
+                    ]
+                }
+            ]
+        },
+        "current_rubric": {
+            "prompt": "Test Prompt",
+            "criteria": [
+                {
+                    "order_num": 0,
+                    "name": "Renamed Test Criterion",
+                    "prompt": "Test criterion prompt",
+                    "options": [
+                        {
+                            "order_num": 0,
+                            "points": 0,
+                            "name": "No",
+                            "explanation": "No explanation"
+                        },
+                        {
+                            "order_num": 1,
+                            "points": 2,
+                            "name": "Yes",
+                            "explanation": "Yes explanation"
+                        }
+                    ]
+                },
+                {
+                    "order_num": 1,
+                    "name": "Renamed Another criterion",
+                    "prompt": "Test criterion prompt",
+                    "options": [
+                        {
+                            "order_num": 0,
+                            "points": 0,
+                            "name": "No",
+                            "explanation": "No explanation"
+                        }
+                    ]
+                }
+            ]
+        },
+        "is_released": true
+    },
+
     "example_based_duplicate_option_points": {
         "is_example_based": true,
-=======
-    "rename_criterion_name_after_release": {
->>>>>>> 860b28fd
-        "rubric": {
-            "prompt": "Test Prompt",
-            "criteria": [
-                {
-                    "order_num": 0,
-<<<<<<< HEAD
-=======
-                    "name": "Changed criterion",
-                    "prompt": "Test criterion prompt",
-                    "options": [
-                        {
-                            "order_num": 0,
-                            "points": 0,
-                            "name": "No",
-                            "explanation": "No explanation"
-                        },
-                        {
-                            "order_num": 1,
-                            "points": 2,
-                            "name": "Yes",
-                            "explanation": "Yes explanation"
-                        }
-                    ]
-                }
-            ]
-        },
-        "current_rubric": {
-            "prompt": "Test Prompt",
-            "criteria": [
-                {
-                    "order_num": 0,
->>>>>>> 860b28fd
-                    "name": "Test criterion",
-                    "prompt": "Test criterion prompt",
-                    "options": [
-                        {
-                            "order_num": 0,
-<<<<<<< HEAD
-                            "points": 2,
-=======
-                            "points": 0,
-                            "name": "No",
-                            "explanation": "No explanation"
-                        },
-                        {
-                            "order_num": 1,
-                            "points": 2,
-                            "name": "Yes",
-                            "explanation": "Yes explanation"
-                        }
-                    ]
-                }
-            ]
-        },
-        "is_released": true
-    },
-
-    "rename_multiple_criteria_after_release": {
-        "rubric": {
-            "prompt": "Test Prompt",
-            "criteria": [
-                {
-                    "order_num": 0,
-                    "name": "Test criterion",
-                    "prompt": "Test criterion prompt",
-                    "options": [
-                        {
-                            "order_num": 0,
-                            "points": 0,
-                            "name": "No",
-                            "explanation": "No explanation"
-                        },
-                        {
-                            "order_num": 1,
-                            "points": 2,
-                            "name": "Yes",
-                            "explanation": "Yes explanation"
-                        }
-                    ]
-                },
-                {
-                    "order_num": 1,
-                    "name": "Another criterion",
-                    "prompt": "Test criterion prompt",
-                    "options": [
-                        {
-                            "order_num": 0,
-                            "points": 0,
-                            "name": "No",
-                            "explanation": "No explanation"
-                        }
-                    ]
-                }
-            ]
-        },
-        "current_rubric": {
-            "prompt": "Test Prompt",
-            "criteria": [
-                {
-                    "order_num": 0,
-                    "name": "Renamed Test Criterion",
-                    "prompt": "Test criterion prompt",
-                    "options": [
-                        {
-                            "order_num": 0,
-                            "points": 0,
->>>>>>> 860b28fd
-                            "name": "No",
-                            "explanation": "No explanation"
-                        },
-                        {
-                            "order_num": 1,
-                            "points": 2,
-                            "name": "Yes",
-                            "explanation": "Yes explanation"
-                        }
-                    ]
-<<<<<<< HEAD
+        "rubric": {
+            "prompt": "Test Prompt",
+            "criteria": [
+                {
+                    "order_num": 0,
+                    "name": "Test criterion",
+                    "prompt": "Test criterion prompt",
+                    "options": [
+                        {
+                            "order_num": 0,
+                            "points": 2,
+                            "name": "No",
+                            "explanation": "No explanation"
+                        },
+                        {
+                            "order_num": 1,
+                            "points": 2,
+                            "name": "Yes",
+                            "explanation": "Yes explanation"
+                        }
+                    ]
                 }
             ]
         }
-=======
-                },
-                {
-                    "order_num": 1,
-                    "name": "Renamed Another criterion",
-                    "prompt": "Test criterion prompt",
-                    "options": [
-                        {
-                            "order_num": 0,
-                            "points": 0,
-                            "name": "No",
-                            "explanation": "No explanation"
-                        }
-                    ]
-                }
-            ]
-        },
-        "is_released": true
->>>>>>> 860b28fd
     }
 }